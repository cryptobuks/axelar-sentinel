use std::collections::HashMap;

use error_stack::{FutureExt, Report, Result};
use error_stack::{IntoReport, ResultExt};
use futures::stream::StreamExt;
use tendermint::abci;
use tendermint::block;
use thiserror::Error;
use tokio::select;
use tokio::sync::{
    broadcast::{self, Sender},
    oneshot,
};
use tokio_stream::wrappers::BroadcastStream;

use crate::event_sub::EventSubError::*;
use crate::tm_client::{EventData, EventType, TmClient};

#[derive(Clone, Debug)]
pub enum Event {
    BlockEnd(block::Height),
    AbciEvent {
        event_type: String,
        attributes: HashMap<String, String>,
    },
}

impl From<abci::Event> for Event {
    fn from(event: abci::Event) -> Self {
        Self::AbciEvent {
            event_type: event.kind,
            attributes: event.attributes.into_iter().map(|tag| (tag.key, tag.value)).collect(),
        }
    }
}

impl From<block::Height> for Event {
    fn from(height: block::Height) -> Self {
        Self::BlockEnd(height)
    }
}

pub struct EventSubClientDriver {
    close_tx: oneshot::Sender<()>,
}

impl EventSubClientDriver {
    pub fn close(self) -> Result<(), EventSubError> {
        self.close_tx.send(()).map_err(|_| Report::new(CloseFailed))
    }
}

pub struct EventSubClient<T: TmClient + Sync> {
    client: T,
    capacity: usize,
    tx: Option<Sender<Event>>,
    close_rx: oneshot::Receiver<()>,
}

impl<T: TmClient + Sync> EventSubClient<T> {
    pub fn new(client: T, capacity: usize) -> (Self, EventSubClientDriver) {
        let (close_tx, close_rx) = oneshot::channel();
        let client_driver = EventSubClientDriver { close_tx };
        let client = EventSubClient {
            client,
            capacity,
            tx: None,
            close_rx,
        };

        (client, client_driver)
    }

    pub fn sub(&mut self) -> BroadcastStream<Event> {
        let rx = match &self.tx {
            None => {
                let (tx, rx) = broadcast::channel::<Event>(self.capacity);
                self.tx = Some(tx);
                rx
            }
            Some(tx) => tx.subscribe(),
        };

        BroadcastStream::new(rx)
    }

    pub async fn run(mut self) -> Result<(), EventSubError> {
        match &self.tx {
            None => Err(Report::new(NoSubscriber)),
            Some(tx) => {
                let mut sub = self
                    .client
                    .subscribe(EventType::NewBlock.into())
                    .change_context(SubscriptionFailed)
                    .await?;

                loop {
                    select! {
                        res = sub.next() => {
                            if res.is_none() {
                                break;
                            }

                            let event = res.unwrap().into_report().change_context(StreamFailed)?;
                            if let EventData::NewBlock { block: Some(block), .. } = event.data {
                                let height = block.header().height;
                                self.process_block(tx, height)
                                    .attach_printable(format!("{{ block_height = {height} }}"))
                                    .await?;
                            }
                        },
                        _ = &mut self.close_rx => break,
                    }
                }

                self.client.close().change_context(CloseFailed)?;
                Ok(())
            }
        }
    }

    // this is extracted into a function so the block height attachment can be added no matter which call fails
    async fn process_block(&self, tx: &Sender<Event>, height: block::Height) -> Result<(), EventSubError> {
        for event in self.query_events(height).await? {
            tx.send(event.into()).into_report().change_context(PublishFailed)?;
        }
        tx.send(height.into()).into_report().change_context(PublishFailed)?;

        Ok(())
    }

    async fn query_events(&self, block_height: block::Height) -> Result<Vec<abci::Event>, EventSubError> {
        let block_results = self
            .client
            .block_results(block_height)
            .change_context(EventQueryFailed { block: block_height })
            .await?;

        let begin_block_events = block_results.begin_block_events.into_iter().flatten();
        let tx_events = block_results.txs_results.into_iter().flatten().flat_map(|tx| tx.events);
        let end_block_events = block_results.end_block_events.into_iter().flatten();

        Ok(begin_block_events.chain(tx_events).chain(end_block_events).collect())
    }
}

#[derive(Error, Debug)]
pub enum EventSubError {
    #[error("no subscriber")]
    NoSubscriber,
    #[error("subscription failed")]
    SubscriptionFailed,
    #[error("stream failed")]
    StreamFailed,
    #[error("querying events for block {block} failed")]
    EventQueryFailed { block: block::Height },
    #[error("failed to send events to subscribers")]
    PublishFailed,
    #[error("failed closing client")]
    CloseFailed,
}

#[cfg(test)]
mod tests {
    use std::pin::Pin;
    use std::task::{Context, Poll};

    use async_trait::async_trait;
    use error_stack::{IntoReport, Result};
    use futures::stream::StreamExt;
    use futures::Stream;
    use mockall::mock;
    use mockall::predicate;
    use tendermint::block::Height;
    use tendermint::Hash;
    use tokio::sync::oneshot;
    use tokio::test;

    use crate::event_sub::{Event, EventSubClient, EventSubError};
    use crate::tm_client;

    #[test]
    async fn no_subscriber() {
        let (client, _) = EventSubClient::new(MockWebsocketClient::new(), 10);
        let res = client.run().await;
        assert!(matches!(
            res.unwrap_err().current_context(),
            EventSubError::NoSubscriber
        ));
    }

    #[test]
    async fn subscription_failed() {
        let mut mock_client = MockWebsocketClient::new();
        mock_client
            .expect_subscribe()
<<<<<<< HEAD
            .returning(|_| Err(TmClientError::client_internal("internal failure".into())).into_report());
=======
            .returning(|_| Err(tm_client::Error::client_internal("internal failure".into())).into_report());
>>>>>>> a733a618
        let (mut client, _) = EventSubClient::new(mock_client, 10);
        let _ = client.sub();
        let res = client.run().await;
        assert!(matches!(
            res.unwrap_err().current_context(),
            EventSubError::SubscriptionFailed
        ));
    }

    #[test]
    async fn close_works() {
        let mut mock_client = MockWebsocketClient::new();
        let block: tendermint::Block = serde_json::from_str(include_str!("../tests/fixtures/block.json")).unwrap();
        let block_height = block.header().height;
        let block_results: tm_client::BlockResponse =
            serde_json::from_str(include_str!("../tests/fixtures/block_results.json")).unwrap();

        let begin_block_events = block_results.begin_block_events.clone().into_iter().flatten();
        let tx_events = block_results
            .txs_results
            .clone()
            .into_iter()
            .flatten()
            .flat_map(|tx| tx.events);
        let end_block_events = block_results.end_block_events.clone().into_iter().flatten();
        let event_count = begin_block_events.count() + tx_events.count() + end_block_events.count() + 1;

        mock_client.expect_subscribe().returning(move |_| {
            let mut mock_subscription = MockSubscription::new();
            let mut poll_count = 0;
            let block = block.clone();

            mock_subscription.expect_poll_next().returning(move |_| {
                poll_count += 1;

                match poll_count {
                    1 => core::task::Poll::Ready(Some(Ok(tm_client::Event {
                        query: "".into(),
                        data: tm_client::EventData::NewBlock {
                            block: Some(block.clone()),
                            result_begin_block: None,
                            result_end_block: None,
                        },
                        events: None,
                    }))),
                    _ => core::task::Poll::Pending,
                }
            });

            Ok(mock_subscription)
        });
        mock_client
            .expect_block_results()
            .once()
            .with(predicate::eq(block_height))
            .returning(move |_| Ok(block_results.clone()));
        mock_client.expect_close().once().returning(|| Ok(()));

        let (done_tx, done_rx) = oneshot::channel::<()>();

        let (mut client, client_driver) = EventSubClient::new(mock_client, event_count);
        let mut event_stream = client.sub();
        let event_stream_handle = tokio::spawn(async move {
            let mut count = 0;

            loop {
                if let Some(Ok(event)) = event_stream.next().await {
                    count += 1;

                    match event {
                        Event::BlockEnd(_) => {
                            assert!(count == event_count);
                            break;
                        }
                        Event::AbciEvent { .. } => {
                            assert!(count < event_count)
                        }
                    }
                }
            }

            done_tx.send(()).unwrap();
            assert!(event_stream.next().await.is_none());
        });
        let client_handle = tokio::spawn(async move { client.run().await });

        assert!(done_rx.await.is_ok());
        assert!(client_driver.close().is_ok());
        assert!(client_handle.await.is_ok());
        assert!(event_stream_handle.await.is_ok());
    }

    mock! {
        Subscription{}

<<<<<<< HEAD
        impl Stream for Subscription {
            type Item = core::result::Result<Event, TmClientError>;
=======
            impl Stream for Subscription {
                type Item = core::result::Result<tm_client::Event, tm_client::Error>;
>>>>>>> a733a618

            fn poll_next<'a>(self: Pin<&mut Self>, cx: &mut Context<'a>) -> Poll<Option<<Self as Stream>::Item>>;
        }
    }

    mock! {
        WebsocketClient{}

        #[async_trait]
        impl tm_client::TmClient for WebsocketClient{
            type Sub = MockSubscription;

<<<<<<< HEAD
            async fn subscribe(&self, query: Query) -> Result<<Self as TmClient>::Sub, TmClientError>;
            async fn block_results(&self, block_height: Height) -> Result<BlockResponse, TmClientError>;
            async fn broadcast(&self, tx_raw: Vec<u8>) -> Result<BroadcastResponse, TmClientError>;
            async fn get_tx_height(&self, tx_hash: Hash, prove: bool) -> Result<Height,TmClientError>;
            fn close(self) -> Result<(), TmClientError>;
=======
            async fn subscribe(&self, query:tm_client::Query) -> Result<<Self as tm_client::TmClient>::Sub, tm_client::Error>;
            async fn block_results(&self, block_height: Height) -> Result<tm_client::BlockResponse, tm_client::Error>;
            async fn broadcast(&self, tx_raw: <Self as tm_client::TmClient>::Tx) -> Result<tm_client::TxResponse,tm_client::Error>;
            fn close(self) -> Result<(), tm_client::Error>;
>>>>>>> a733a618
        }
    }
}<|MERGE_RESOLUTION|>--- conflicted
+++ resolved
@@ -194,11 +194,7 @@
         let mut mock_client = MockWebsocketClient::new();
         mock_client
             .expect_subscribe()
-<<<<<<< HEAD
-            .returning(|_| Err(TmClientError::client_internal("internal failure".into())).into_report());
-=======
-            .returning(|_| Err(tm_client::Error::client_internal("internal failure".into())).into_report());
->>>>>>> a733a618
+            .returning(|_| Err(tm_client::TmClientError::client_internal("internal failure".into())).into_report());
         let (mut client, _) = EventSubClient::new(mock_client, 10);
         let _ = client.sub();
         let res = client.run().await;
@@ -294,13 +290,8 @@
     mock! {
         Subscription{}
 
-<<<<<<< HEAD
-        impl Stream for Subscription {
-            type Item = core::result::Result<Event, TmClientError>;
-=======
             impl Stream for Subscription {
-                type Item = core::result::Result<tm_client::Event, tm_client::Error>;
->>>>>>> a733a618
+                type Item = core::result::Result<tm_client::Event, tm_client::TmClientError>;
 
             fn poll_next<'a>(self: Pin<&mut Self>, cx: &mut Context<'a>) -> Poll<Option<<Self as Stream>::Item>>;
         }
@@ -313,18 +304,11 @@
         impl tm_client::TmClient for WebsocketClient{
             type Sub = MockSubscription;
 
-<<<<<<< HEAD
-            async fn subscribe(&self, query: Query) -> Result<<Self as TmClient>::Sub, TmClientError>;
-            async fn block_results(&self, block_height: Height) -> Result<BlockResponse, TmClientError>;
-            async fn broadcast(&self, tx_raw: Vec<u8>) -> Result<BroadcastResponse, TmClientError>;
-            async fn get_tx_height(&self, tx_hash: Hash, prove: bool) -> Result<Height,TmClientError>;
-            fn close(self) -> Result<(), TmClientError>;
-=======
-            async fn subscribe(&self, query:tm_client::Query) -> Result<<Self as tm_client::TmClient>::Sub, tm_client::Error>;
-            async fn block_results(&self, block_height: Height) -> Result<tm_client::BlockResponse, tm_client::Error>;
-            async fn broadcast(&self, tx_raw: <Self as tm_client::TmClient>::Tx) -> Result<tm_client::TxResponse,tm_client::Error>;
-            fn close(self) -> Result<(), tm_client::Error>;
->>>>>>> a733a618
+            async fn subscribe(&self, query:tm_client::Query) -> Result<<Self as tm_client::TmClient>::Sub, tm_client::TmClientError>;
+            async fn block_results(&self, block_height: Height) -> Result<tm_client::BlockResponse, tm_client::TmClientError>;
+            async fn broadcast(&self, tx_raw: Vec<u8>) -> Result<tm_client::BroadcastResponse, tm_client::TmClientError>;
+            async fn get_tx_height(&self, tx_hash: Hash, prove: bool) -> Result<Height,tm_client::TmClientError>;
+            fn close(self) -> Result<(), tm_client::TmClientError>;
         }
     }
 }